TOP:

c! seps \001 etc !
  mlrc --iusv --oxtab cat regtest/input/example.usv
  mlr  --iusv --oxtab cat regtest/input/example.usv
C! repifs !! https://pkg.go.dev/regexp#Regexp.Split 2-for-1 -- get regexp as well ?

E flatten/unflatten page
? twi-dm re all-contribs: all-contributors.org
C flags LUTs

----------------------------------------------------------------
ALL:
* csv to csv,tsv throughout
* het.dkvp > het.json in more places
* check each page for adequate h2 coverage

* deduping pass!

* flags-doc
  C refactor cli-parser w/ LUT & help strings
  C refector mlr help w/ mlr help flags
  c reorg manpage a bit
* top-of-page jargon-check for each one
? i would LOVE to have small prev-page/next-page links at the *top* not bottom ...
  https://squidfunk.github.io/mkdocs-material/customization/#extending-the-theme

----------------------------------------------------------------

e fzf-ish w/ head -n 4, --from, up-arrow & append verb, then cat -- find & update the existing section

? figure out flatsep vs iflatsep/oflatsep & have a story around the choice either way
  - ctx ptr-split for invars
E fill out flatten/unflatten page
  echo a.b.c=3 | mlr --ojson cat
  echo a.b.c=3 | mlr --ojson --no-jvstack cat | mlr --j2c --oflatsep : cat
  echo a:b:c=3 | mlr --ojson --no-jvstack cat
  echo a:b:c=3 | mlr --ojson --no-jvstack --oflatsep : cat
  -> call it --flatsep

E fill out strings page
  e substr0/substr1/substr. slices & string-indexing new in m6.
  c "abcde"[2:3] works but "abcde"[2] does not :(
E fill out arrays page
  - xref to fla/unfla page
  - slices including semantics for out-of-range slices
E fill out maps page
  - xref to fla/unfla page
  - move from reference-dsl-variables
E make flags page
  C show-all-flags help -- fully alpha, or alpha-by-type; LUT refactor

<<<<<<< HEAD
* functions: somewhere organize by type. olh/man6/docs6 ...

=======
>>>>>>> a4d39a1b
* regex: more about what is / is not
  https://github.com/johnkerl/miller/issues/77#issuecomment-538553828

* shorter version for --headerless-csv-output, & doc everywhere

c? mlr -S / -F outside of put/filter -- ?

e docs6/rmd: big picture .md.in -> .md -> build -> isp/rtd; or live
----------------------------------------------------------------

record-heterogeneity:
? current csv-reader code handles this? i think not. check csvlite-reader too.
? --allow-ragged-csv-input: link to new flags page once it's written
l link-to's:
  shapes-of-data.md: instead, use the following
  csv-with-and-without-headers.md.in:## Regularizing ragged CSV
  misc-examples.md.in:Then, join on the key field(s), and use unsparsify to zero-fill counters
  questions-about-joins.md.in:To fix this, we can use **unsparsify**:
  two-pass-algorithms.md.in:There is a keystroke-saving verb for this: [unsparsify](reference-verbs.md#unsparsify)
  programming-language.md.in:easy for you to handle non-heterogeneous data
  two-pass-algorithms.md.in:Suppose you have some heterogeneous data like this:
? back out of ref section -- ?

csv-with-and-without-headers:
? Headerless CSV with duplicate field values -> typo-fix -- duplicate keys actually -- ?!?
? cat out nas.csv first
? ag -> just grep ?
l Miller handles compliant CSV: include rfc4180 link
? Regularizing ragged CSV: use regularize verb?!?

special-symbols-and-formatting:
? mlr --icsv --odkvp --ofs '\001'  cat commas.csv | cat -v
  o test this
  o look for unbackslash callsites in the C impl
  o SeparatorFromArg
? How to escape '?' in regexes? -> still true? link to torbiak297?

dates-and-times:
? Caveat: localtime-handling in timezones with DST is still a work in progress -- fixed by torbiak?

shell-commands:
e while-read example from issues

statistics-examples:
C 2nd card no output b/c stats1 --fr

two-pass-algorithms:
l link to "new" verbs x everywhere possible
e section-renames for consistency
x this (or wherever ...) maybe get rid of some of the too-many examples. pick some survivors; x the rest.

reference-verbs:
E data/colored-shapes.dkvp (this page & throughout) a CSV file ...
* ... I ONLY READ UP TO CUT & PAUSED ...

reference-dsl-variables.md: FLATSEP

reference-main-null-data:
? more variants of is_... ?
? Records with one or more empty sort-field values sort after records with all sort-field values present -> apparently not true for sort -nr
e split out h2's

reference-main-arithmetic:
? test stats1/step -F flag
? The following, however, produce integer output if their inputs are integers: + - * / // % abs ceil floor max min round roundm sgn. As well, stats1 -a min, stats1 -a max, stats1 -a sum, step -a delta, and step -a rsum produce integer output if their inputs are integers. -> test all

reference-main-regular-expressions:
? regular expressions (of type POSIX.2) -> check/update; also link to Go page
d separate escaping for "\t" etc in arg-2/regex position -- "\t"."\t" example as well ...

reference-dsl-control-structures:
e while (NR < 10) will never terminate as NR is only incremented between records -> and each expression is invoked once per record so once for NR=1, once for NR=2, etc.
E C-style triple-for loops: loop to NR -> NO!!!
? or if a same-name variable is present in outer scope then it is modified. -> check that and make sure there is a UT
l Since uninitialized out-of-stream variables default to 0 for addition/substraction and 1 for multiplication when they appear on expression right-hand sides (not quite as in awk, where they'd default to 0 either way) <-> xlink to other page

reference-dsl-user-defined-functions:
E User-defined subroutines -> non-factorial example -- maybe some useful aggregator
l link to --load and --mload

reference-dsl-builtin-functions:
! ... need to proofread entire list ...

reference-dsl-output-statements:
E Keep in mind that out-of-stream variables are a nested, multi-level hashmap (directly viewable as JSON using dump), whereas Miller output records are lists of single-level key-value pairs -> link to flatten page
  - old: You can emit any map-valued expression, including `$*`, map-valued
    out-of-stream variables, the entire out-of-stream-variable collection `@*`,
    map-valued local variables, map literals, or map-valued function return
    values.
  - new: mlr: lashed-emit node types must be local variables, field names, or oosvars; got map literal.
  c ?make FunctionCallsite an Emittable? does this work in the BNF?
? Use --oflatsep -> check -- jflatsep, iflatsep, oflatsep as --csv/--icsv/--ocsv -- ? what was the thinking at the time?
? mlr --oxtab put -q --oflatsep / '
  o 2 examples not 3?
  o why not '--oflatsep /' respected?

diffs other langs:
e slice incl/excl; split-in-half: x[:2] x[2:] vs x[:2] x[3:]
e localvars in if/else

separators:
E write up which file formats support which flags

manpage:
<<<<<<< HEAD
? [NEEDS READ-THROUGH]

mk-func-table.rb: port comments from sphinx to mkdocs
=======
? [NEEDS READ-THROUGH]
>>>>>>> a4d39a1b
<|MERGE_RESOLUTION|>--- conflicted
+++ resolved
@@ -50,11 +50,6 @@
 E make flags page
   C show-all-flags help -- fully alpha, or alpha-by-type; LUT refactor
 
-<<<<<<< HEAD
-* functions: somewhere organize by type. olh/man6/docs6 ...
-
-=======
->>>>>>> a4d39a1b
 * regex: more about what is / is not
   https://github.com/johnkerl/miller/issues/77#issuecomment-538553828
 
@@ -159,10 +154,4 @@
 E write up which file formats support which flags
 
 manpage:
-<<<<<<< HEAD
-? [NEEDS READ-THROUGH]
-
-mk-func-table.rb: port comments from sphinx to mkdocs
-=======
-? [NEEDS READ-THROUGH]
->>>>>>> a4d39a1b
+? [NEEDS READ-THROUGH]