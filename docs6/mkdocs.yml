site_name: Miller 6 Documentation
theme:
  name: material
  favicon: images/favicon.ico
  logo: images/favicon.png
  font:
    text: Lato
    code: Lato Mono
extra_css: ['extra.css']
extra_javascript:
  - https://cdnjs.cloudflare.com/ajax/libs/tablesort/5.2.1/tablesort.min.js
  - javascripts/tables.js
nav:
  - "Introduction": "index.md"
  - 'Getting started':
    - "Installing Miller": "installing-miller.md"
    - "Miller in 10 minutes": "10min.md"
    - "Keystroke-savers": "keystroke-savers.md"
    - "Intro to Miller's programming language": "programming-language.md"
    - "Miller on Windows": "miller-on-windows.md"
    - "Community": "community.md"
    - "Structure of these documents": "structure-of-these-documents.md"
  - 'Miller in more detail':
    - "Features": "features.md"
    - "File formats": "file-formats.md"
    - "Unix-toolkit context": "unix-toolkit-context.md"
    - "Record-heterogeneity": "record-heterogeneity.md"
    - "Internationalization": "internationalization.md"
    - "Output colorization": "output-colorization.md"
    - "Customization: .mlrrc": "customization.md"
    - "Syntax highlighting: vimrc": "vimrc.md"
    - "The REPL": "repl.md"
    - "Online help": "online-help.md"
    - "What's new in Miller 6": "new-in-miller-6.md"
    - "How to contribute": "contributing.md"
  - 'FAQs and examples':
    - "CSV, with and without headers": "csv-with-and-without-headers.md"
    - "Shapes of data": "shapes-of-data.md"
    - "Operating on all fields": "operating-on-all-fields.md"
    - "Operating on all records": "operating-on-all-records.md"
    - "Questions about then-chaining": "questions-about-then-chaining.md"
    - "Questions about joins": "questions-about-joins.md"
    - "Date/time examples": "date-time-examples.md"
    - "Special symbols and formatting": "special-symbols-and-formatting.md"
    - "Running shell commands": "shell-commands.md"
    - "Data-cleaning examples": "data-cleaning-examples.md"
    - "Data-diving examples": "data-diving-examples.md"
    - "Log-processing examples": "log-processing-examples.md"
    - "SQL examples": "sql-examples.md"
    - "DKVP I/O examples": "dkvp-examples.md"
    - "Statistics examples": "statistics-examples.md"
    - "Randomizing examples": "randomizing-examples.md"
    - "Two-pass algorithms": "two-pass-algorithms.md"
    - "Programming-language examples": "programming-examples.md"
    - "Miscellaneous examples": "misc-examples.md"
  - 'Background':
    - "Why?": "why.md"
    - "Why call it Miller?": "etymology.md"
    - "How original is Miller?": "originality.md"
    - "Performance": "performance.md"
  - 'Reference':
    - 'Main reference':
      - "Miller command structure": "reference-main-overview.md"
      - "Then-chaining": "reference-main-then-chaining.md"
      - "I/O options": "reference-main-io-options.md"
      - "Separators": "reference-main-separators.md"
      - "List of verbs": "reference-verbs.md"
<<<<<<< HEAD
=======
      - "Streaming processing, and memory usage": "streaming-and-memory.md"
      - "CPU/multicore usage": "cpu.md"
>>>>>>> 0eb8edeb
      - "Data types": "reference-main-data-types.md"
      - "Strings": "reference-main-strings.md"
      - "Regular expressions": "reference-main-regular-expressions.md"
      - "Arithmetic": "reference-main-arithmetic.md"
      - "Maps": "reference-main-maps.md"
      - "Arrays": "reference-main-arrays.md"
      - "Null/empty/absent data": "reference-main-null-data.md"
      - "Flatten/unflatten: JSON vs. tabular formats": "flatten-unflatten.md"
      - "Compressed data": "reference-main-compressed-data.md"
      - "Streaming processing, and memory usage": "streaming-and-memory.md"
      - "CPU/multicore usage": "cpu.md"
      - "Miller environment variables": "reference-main-env-vars.md"
    - 'DSL reference':
      - "DSL overview": "reference-dsl.md"
      - "DSL syntax": "reference-dsl-syntax.md"
      - "DSL variables": "reference-dsl-variables.md"
      - "DSL operators": "reference-dsl-operators.md"
      - "DSL control structures": "reference-dsl-control-structures.md"
      - "DSL built-in functions": "reference-dsl-builtin-functions.md"
      - "DSL user-defined functions": "reference-dsl-user-defined-functions.md"
      - "DSL filter statements": "reference-dsl-filter-statements.md"
      - "DSL output statements": "reference-dsl-output-statements.md"
      - "DSL unset statements": "reference-dsl-unset-statements.md"
      - "DSL errors and transparency": "reference-dsl-errors.md"
      - "Differences from other programming languages": "reference-dsl-differences.md"
      - "A note on the complexity of Miller's expression language": "reference-dsl-complexity.md"
    - 'Misc. reference':
      - "Auxiliary commands": "reference-main-auxiliary-commands.md"
      - "Manual page": "manpage.md"
      - "Installation": "installation.md"
      - "Building from source": "build.md"
    - "Documents for previous releases": "release-docs.md"
    - "Glossary": "glossary.md"<|MERGE_RESOLUTION|>--- conflicted
+++ resolved
@@ -65,11 +65,8 @@
       - "I/O options": "reference-main-io-options.md"
       - "Separators": "reference-main-separators.md"
       - "List of verbs": "reference-verbs.md"
-<<<<<<< HEAD
-=======
       - "Streaming processing, and memory usage": "streaming-and-memory.md"
       - "CPU/multicore usage": "cpu.md"
->>>>>>> 0eb8edeb
       - "Data types": "reference-main-data-types.md"
       - "Strings": "reference-main-strings.md"
       - "Regular expressions": "reference-main-regular-expressions.md"
