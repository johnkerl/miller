{
  "projectName": "miller",
  "projectOwner": "johnkerl",
  "repoType": "github",
  "repoHost": "https://github.com",
  "files": [
    "README.md"
  ],
  "imageSize": 50,
  "commit": true,
  "commitConvention": "none",
  "contributors": [
    {
      "login": "aborruso",
      "name": "Andrea Borruso",
      "avatar_url": "https://avatars.githubusercontent.com/u/30607?v=4",
      "profile": "https://github.com/aborruso",
      "contributions": [
        "ideas",
        "design"
      ]
    },
    {
      "login": "sjackman",
      "name": "Shaun Jackman",
      "avatar_url": "https://avatars.githubusercontent.com/u/291551?v=4",
      "profile": "https://sjackman.ca/",
      "contributions": [
        "ideas"
      ]
    },
    {
      "login": "ftrotter",
      "name": "Fred Trotter",
      "avatar_url": "https://avatars.githubusercontent.com/u/83133?v=4",
      "profile": "http://www.fredtrotter.com/",
      "contributions": [
        "ideas",
        "design"
      ]
    },
    {
      "login": "Komosa",
      "name": "komosa",
      "avatar_url": "https://avatars.githubusercontent.com/u/10688154?v=4",
      "profile": "https://github.com/Komosa",
      "contributions": [
        "ideas"
      ]
    },
    {
      "login": "jungle-boogie",
      "name": "jungle-boogie",
      "avatar_url": "https://avatars.githubusercontent.com/u/1111743?v=4",
      "profile": "https://github.com/jungle-boogie",
      "contributions": [
        "ideas"
      ]
    },
    {
      "login": "0-wiz-0",
      "name": "Thomas Klausner",
      "avatar_url": "https://avatars.githubusercontent.com/u/2221844?v=4",
      "profile": "https://github.com/0-wiz-0",
      "contributions": [
        "infra"
      ]
    },
    {
      "login": "skitt",
      "name": "Stephen Kitt",
      "avatar_url": "https://avatars.githubusercontent.com/u/2128935?v=4",
      "profile": "https://github.com/skitt",
      "contributions": [
        "platform"
      ]
    },
    {
      "login": "leahneukirchen",
      "name": "Leah Neukirchen",
      "avatar_url": "https://avatars.githubusercontent.com/u/139?v=4",
      "profile": "http://leahneukirchen.org/",
      "contributions": [
        "ideas"
      ]
    },
    {
      "login": "lgbaldoni",
      "name": "Luigi Baldoni",
      "avatar_url": "https://avatars.githubusercontent.com/u/1450716?v=4",
      "profile": "https://github.com/lgbaldoni",
      "contributions": [
        "platform"
      ]
    },
    {
      "login": "yutannihilation",
      "name": "Hiroaki Yutani",
      "avatar_url": "https://avatars.githubusercontent.com/u/1978793?v=4",
      "profile": "https://yutani.rbind.io/",
      "contributions": [
        "ideas"
      ]
    },
    {
      "login": "dmd",
      "name": "Daniel M. Drucker",
      "avatar_url": "https://avatars.githubusercontent.com/u/41439?v=4",
      "profile": "https://3e.org/",
      "contributions": [
        "ideas"
      ]
    },
    {
      "login": "NikosAlexandris",
      "name": "Nikos Alexandris",
      "avatar_url": "https://avatars.githubusercontent.com/u/7046639?v=4",
      "profile": "https://github.com/NikosAlexandris",
      "contributions": [
        "ideas"
      ]
    },
    {
      "login": "kundeng",
      "name": "kundeng",
      "avatar_url": "https://avatars.githubusercontent.com/u/89032?v=4",
      "profile": "https://github.com/kundeng",
      "contributions": [
        "platform"
      ]
    },
    {
      "login": "singalen",
      "name": "Victor Sergienko",
      "avatar_url": "https://avatars.githubusercontent.com/u/151199?v=4",
      "profile": "http://victorsergienko.com/",
      "contributions": [
        "platform"
      ]
    },
    {
      "login": "gromgit",
      "name": "Adrian Ho",
      "avatar_url": "https://avatars.githubusercontent.com/u/215702?v=4",
      "profile": "https://github.com/gromgit",
      "contributions": [
        "design"
      ]
    },
    {
      "login": "Zachp",
      "name": "zachp",
      "avatar_url": "https://avatars.githubusercontent.com/u/1316442?v=4",
      "profile": "https://github.com/Zachp",
      "contributions": [
        "platform"
      ]
    },
    {
      "login": "davidselassie",
      "name": "David Selassie",
      "avatar_url": "https://avatars.githubusercontent.com/u/921669?v=4",
      "profile": "https://dsel.net/",
      "contributions": [
        "ideas"
      ]
    },
    {
      "login": "joelparkerhenderson",
      "name": "Joel Parker Henderson",
      "avatar_url": "https://avatars.githubusercontent.com/u/27145?v=4",
      "profile": "http://www.joelparkerhenderson.com/",
      "contributions": [
        "ideas"
      ]
    },
    {
      "login": "divtiply",
      "name": "Michel Ace",
      "avatar_url": "https://avatars.githubusercontent.com/u/5359679?v=4",
      "profile": "https://github.com/divtiply",
      "contributions": [
        "ideas"
      ]
    },
    {
      "login": "Fuco1",
      "name": "Matus Goljer",
      "avatar_url": "https://avatars.githubusercontent.com/u/2664959?v=4",
      "profile": "http://fuco1.github.io/sitemap.html",
      "contributions": [
        "ideas"
      ]
    },
    {
      "login": "terorie",
      "name": "Richard Patel",
      "avatar_url": "https://avatars.githubusercontent.com/u/21371810?v=4",
      "profile": "https://github.com/terorie",
      "contributions": [
        "platform"
      ]
    },
    {
      "login": "kub1x",
      "name": "Jakub Podlaha",
      "avatar_url": "https://avatars.githubusercontent.com/u/1833840?v=4",
      "profile": "https://blog.kub1x.org/",
      "contributions": [
        "design"
      ]
    },
    {
      "login": "majkinetor",
      "name": "Miodrag Milić",
      "avatar_url": "https://avatars.githubusercontent.com/u/85767?v=4",
      "profile": "https://goo.gl/ZGZynx",
      "contributions": [
        "platform"
      ]
    },
    {
      "login": "derekmahar",
      "name": "Derek Mahar",
      "avatar_url": "https://avatars.githubusercontent.com/u/6047?v=4",
      "profile": "https://github.com/derekmahar",
      "contributions": [
        "ideas"
      ]
    },
    {
      "login": "spmundi",
      "name": "spmundi",
      "avatar_url": "https://avatars.githubusercontent.com/u/38196185?v=4",
      "profile": "https://github.com/spmundi",
      "contributions": [
        "ideas"
      ]
    },
    {
      "login": "koernepr",
      "name": "Peter Körner",
      "avatar_url": "https://avatars.githubusercontent.com/u/24551942?v=4",
      "profile": "https://github.com/koernepr",
      "contributions": [
        "security"
      ]
    },
    {
      "login": "rubyFeedback",
      "name": "rubyFeedback",
      "avatar_url": "https://avatars.githubusercontent.com/u/46686565?v=4",
      "profile": "https://github.com/rubyFeedback",
      "contributions": [
        "ideas"
      ]
    },
    {
      "login": "rbolsius",
      "name": "rbolsius",
      "avatar_url": "https://avatars.githubusercontent.com/u/2106964?v=4",
      "profile": "https://github.com/rbolsius",
      "contributions": [
        "platform"
      ]
    },
    {
      "login": "awildturtok",
      "name": "awildturtok",
      "avatar_url": "https://avatars.githubusercontent.com/u/1553491?v=4",
      "profile": "https://github.com/awildturtok",
      "contributions": [
        "ideas"
      ]
    },
    {
      "login": "agguser",
      "name": "agguser",
      "avatar_url": "https://avatars.githubusercontent.com/u/1206106?v=4",
      "profile": "https://github.com/agguser",
      "contributions": [
        "ideas"
      ]
    },
    {
      "login": "jganong",
      "name": "jganong",
      "avatar_url": "https://avatars.githubusercontent.com/u/2783890?v=4",
      "profile": "https://github.com/jganong",
      "contributions": [
        "ideas"
      ]
    },
    {
      "login": "trantor",
      "name": "Fulvio Scapin",
      "avatar_url": "https://avatars.githubusercontent.com/u/69568?v=4",
      "profile": "https://www.linkedin.com/in/fulvio-scapin",
      "contributions": [
        "ideas"
      ]
    },
    {
      "login": "torbiak",
      "name": "Jordan Torbiak",
      "avatar_url": "https://avatars.githubusercontent.com/u/109347?v=4",
      "profile": "https://github.com/torbiak",
      "contributions": [
        "ideas"
      ]
    },
    {
      "login": "Andy1978",
      "name": "Andreas Weber",
      "avatar_url": "https://avatars.githubusercontent.com/u/240064?v=4",
      "profile": "https://github.com/Andy1978",
      "contributions": [
        "ideas"
      ]
    },
    {
      "login": "vapniks",
      "name": "vapniks",
      "avatar_url": "https://avatars.githubusercontent.com/u/174330?v=4",
      "profile": "https://github.com/vapniks",
      "contributions": [
        "platform"
      ]
    },
    {
      "login": "89z",
      "name": "Zombo",
      "avatar_url": "https://avatars.githubusercontent.com/u/73562167?v=4",
      "profile": "https://github.com/89z",
      "contributions": [
        "platform"
      ]
    },
    {
      "login": "BEFH",
      "name": "Brian Fulton-Howard",
      "avatar_url": "https://avatars.githubusercontent.com/u/3386600?v=4",
      "profile": "https://github.com/BEFH",
      "contributions": [
        "platform"
      ]
    },
    {
      "login": "ChCyrill",
      "name": "ChCyrill",
      "avatar_url": "https://avatars.githubusercontent.com/u/2165604?v=4",
      "profile": "https://github.com/ChCyrill",
      "contributions": [
        "ideas"
      ]
    },
    {
      "login": "jauderho",
      "name": "Jauder Ho",
      "avatar_url": "https://avatars.githubusercontent.com/u/13562?v=4",
      "profile": "https://github.com/jauderho",
      "contributions": [
        "code"
      ]
    },
    {
      "login": "psacawa",
      "name": "Paweł Sacawa",
      "avatar_url": "https://avatars.githubusercontent.com/u/21274063?v=4",
      "profile": "https://github.com/psacawa",
      "contributions": [
        "bug"
      ]
    },
    {
<<<<<<< HEAD
      "login": "schragge",
      "name": "schragge",
      "avatar_url": "https://avatars.githubusercontent.com/u/4294278?v=4",
      "profile": "https://github.com/schragge",
      "contributions": [
        "doc"
=======
      "login": "Poshi",
      "name": "Jordi",
      "avatar_url": "https://avatars.githubusercontent.com/u/1780510?v=4",
      "profile": "https://github.com/Poshi",
      "contributions": [
        "doc",
        "ideas"
>>>>>>> ce607ee6
      ]
    }
  ],
  "contributorsPerLine": 7,
  "skipCi": true
}<|MERGE_RESOLUTION|>--- conflicted
+++ resolved
@@ -373,14 +373,15 @@
       ]
     },
     {
-<<<<<<< HEAD
       "login": "schragge",
       "name": "schragge",
       "avatar_url": "https://avatars.githubusercontent.com/u/4294278?v=4",
       "profile": "https://github.com/schragge",
       "contributions": [
         "doc"
-=======
+      ]
+    },
+    {
       "login": "Poshi",
       "name": "Jordi",
       "avatar_url": "https://avatars.githubusercontent.com/u/1780510?v=4",
@@ -388,7 +389,6 @@
       "contributions": [
         "doc",
         "ideas"
->>>>>>> ce607ee6
       ]
     }
   ],
