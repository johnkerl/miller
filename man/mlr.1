--- conflicted
+++ resolved
@@ -2,20 +2,12 @@
 .\"     Title: mlr
 .\"    Author: [see the "AUTHOR" section]
 .\" Generator: ./mkman.rb
-<<<<<<< HEAD
 .\"      Date: 2022-08-22
-=======
-.\"      Date: 2022-08-20
->>>>>>> 0d6f330e
 .\"    Manual: \ \&
 .\"    Source: \ \&
 .\"  Language: English
 .\"
-<<<<<<< HEAD
 .TH "MILLER" "1" "2022-08-22" "\ \&" "\ \&"
-=======
-.TH "MILLER" "1" "2022-08-20" "\ \&" "\ \&"
->>>>>>> 0d6f330e
 .\" -----------------------------------------------------------------
 .\" * Portability definitions
 .\" ~~~~~~~~~~~~~~~~~~~~~~~~~~~~~~~~~~~~~~~~~~~~~~~~~~~~~~~~~~~~~~~~~
