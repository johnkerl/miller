--- conflicted
+++ resolved
@@ -27,15 +27,9 @@
 	github.com/nine-lives-later/go-windows-terminal-sequences v1.0.4
 	github.com/pkg/profile v1.7.0
 	github.com/stretchr/testify v1.11.1
-<<<<<<< HEAD
-	golang.org/x/sys v0.38.0
+	golang.org/x/sys v0.39.0
 	golang.org/x/term v0.37.0
-	golang.org/x/text v0.31.0
-=======
-	golang.org/x/sys v0.39.0
-	golang.org/x/term v0.36.0
 	golang.org/x/text v0.32.0
->>>>>>> 9920e28b
 )
 
 require (
