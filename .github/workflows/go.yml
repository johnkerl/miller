--- conflicted
+++ resolved
@@ -29,32 +29,5 @@
       # In the event of needing to debug failures you can modify `./mlr regtest` verbosity
       # using `-v`, `-vv`, or `-vvv`. Commit changes to this file and re-push to GitHub
       # and let the GitHub Actions re-run.
-<<<<<<< HEAD
       ###run: cd go && go test -v ./... && ./mlr regtest -m ./mlr -vv
-      run: cd go && go test -v ./... && ./mlr regtest -m ./mlr -vvv ./reg-test/cases/dsl-mathy/0006.cmd
-=======
-      run: cd go && go test -v ./... && ./mlr regtest -m ./mlr -vv
-
-    # After extensive futzwithing, this is still not quite right.  The Ubuntu &
-    # MacOS executables have the same path and one overwrites the other. :(
-    - name: UploadArtifactsUbuntu
-      if: ${{ matrix.os }} == ubuntu-latest
-      uses: actions/upload-artifact@v2
-      with:
-        name: mlr-ubuntu
-        path: go/mlr
-
-    - name: UploadArtifactsMacOS
-      if: ${{ matrix.os }} == macos-latest
-      uses: actions/upload-artifact@v2
-      with:
-        name: mlr-macos
-        path: go/mlr
-
-    - name: UploadArtifactsWindows
-      if: ${{ matrix.os }} == windows-latest
-      uses: actions/upload-artifact@v2
-      with:
-        name: mlr-windows
-        path: go/mlr.exe
->>>>>>> c8c2a21c
+      run: cd go && go test -v ./... && ./mlr regtest -m ./mlr -vvv ./reg-test/cases/dsl-mathy/0006.cmd